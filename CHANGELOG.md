# Changelog
All notable changes to this project will be documented in this file.

The format is based on [Keep a Changelog](https://keepachangelog.com/en/1.0.0/),
and this project adheres to [Semantic Versioning](https://semver.org/spec/v2.0.0.html).
## [Unreleased]

## [0.15.2] - 2022-07-20

### Fixed
* Changed pyquatools dependency to be latest

## [0.15.3] - 2022-07-20

### Fixed
* version bump due to pypi error
* 
## [0.15.2] - 2022-07-20

### Fixed
* Changed pyquatools dependency to be latest

## [0.15.1] - 2022-06-30

### Fixed
* Resolved bug in migration code for paramstore due to namespace changes.   


## [0.15.0] - 2022-06-26

### Added
* Dashboard now supports marking experimental results as favorite. This is added to DB as well. 

### Fixed

* QuAM now supports kwargs to set the location of a remote QuantumMachineManager 


## [0.14.0] - 2022-06-22

### Fixed
* Flame: expose terminate_node from nodeio
* Flame: hotfix, incread default timeout value for inital connection.
* paramstore: Params now have description & node_id attributes settable in set_param()
* paramstore: InProcessParamStore multi-processing-safe using lock file

## [0.13.0] - 2022-06-19

### Added
* Flame: Support for saving single node dry-runs into EntropyHub
* Flame: Support for specifying username and password for message queue via 
environment variables
* DB Migration for removing duplicate data from HDF5 and SQLite 


## [0.12.0]
### Added
* Single node dry run in Flame

## [0.11.2]
### Fixed
* Resolved high CPU issue when running the dashboard in Linux (#282)

## [0.11.1]
### Fixed
* Entropy serve CLI command now reports the serve path on the STD-IO 

## [0.11.0]
### Added
* spinner displayed while plots are loading for a selected experiment
* Caching of the `FigureRecords` in memory, Reducing the time to re-render plot tabs significantly.

## [0.10.0]
### Added
* Expiration field for parameters in paramstore (prep for calibration automation)
* Project size and remaining HDD space is now shown in header row


## [0.9.0]
### Changed
* Readme files pushed into modules folders
* Results dashboard layout changed to column view
### Added
* Support for Jupyter notebook node development in NodeIO

## [0.8.0]

### Added
* Added Flame execution engine with NodeIO library

### Changed
* Updated QuAM names

## [0.7.0] - 2022-05-31

### Added
* Added a --debug flag to CLI
* Added migration for paramStore v0.2

## [0.6.0] - 2022-05-25

### Added
* QuAM - Quantum Abstract Machine. An abstraction layer above qubits to help to build and run experiments. This is
a first implementation of this tool. 

## [0.5.6] - 2022-05-23

### Fixed
* ParamStore GUI now looks for param.db file in .entropy folder
* ParamStore GUI tags are now editable and correctly displayed

## [0.5.5] - 2022-05-16

### Added 
* ParamStore viewer added to the GUI
* Added Quantum Abstraction Machine (QUAM)
### Changed

* Success/Failure filter in results table is broken. A bug was issued


## [0.5.4] - 2022-05-08
### Changed
* Data now save in HDF5 file per experiment


## [0.5.3] - 2022-05-02
### Added
* Added methods to change key name and list tags per key in param store

## [0.5.2] - 2022-04-25
### Fixed
* Resolved a problem with logging errors occurring in entropy nodes

## [0.5.1] - 2022-04-13
### Changed
* Dashboard: changed plotting interface 
* DB: retrieving data based on node ID is fixed

## [0.5.0] - 2022-03-01
### Added
* add retry behavior for nodes - recovery from errors
* When serving the Results Dashboard, Dash's "dev tools" feature is always enabled. 
* added a paramStore: a mechanism for saving system state with a git-like interface

## [0.4.1] - 2022-01-23
### Changed
* Dashboard: Fixed auto plot to support Dict results

## [0.4.0] - 2022-01-11
### Added
* New results dashboard web application
* Dashboard: Auto plot last result
* Dashboard: Serve using production-grade WSGI server (waitress 2.0.0)
* Dashboard: Experiments table is refreshed from disk every 3 seconds

## [0.3.0] - 2021-10-11
### Added
* Entropy now is also a CLI utility see doc [here](entropylab/cli/cli.md).
* CLI utility to help upgrade the entropy project. 
### Changed
* Entropy project is now a directory with `.entropy` subdirectory with all entropy specific information.

## [0.2.0] - 2021-09-30
### Added
* New HDF5 support for data persistence

## [0.1.2] - 2021-06-07
### Added
* Pass "save results" as parameter for node, enabling to toggle data saving 

## [0.1.1] - 2021-05-11
### Fixed
* Package metadata

## [0.1.0] - 2021-05-10
### Added
* Directed Graph for experiment authoring - This is the hallmark feature of Entropy which enables breaking 
down an experiment into a graph of nodes which can run arbitrary code and pass data from node to node.
* Resource management - nodes in a graph share resourced which can be, but are not limited to, lab instruments.
This allows easy usage of resources and sharing of information as well as persistence of state and automated saving
of metadata representing the state of the entire lab.
* Data saving backend - Node data, and resource state data, is saved to a DB backend. 
This release support saving to a SQLite DB. The backend is extendable and additional persistence targets can be added.
* QCodes driver library adapter - an adapter for the drivers provided by QCodes to be easily used with the
Entropy persistence backend.
* QPU-DB - This is an extension to entropy which is built to save and manage the pieced of information describing 
a Quantum Processing Unit. If multiple nodes are set up to calibrate the QPU, measuring decoherence times and resonant frequencies for example, then that data can be saved to a centralized store and subsequently used in the target application. Warning: this module will be replaced in future releases but a migration path will be provided. 

<<<<<<< HEAD
[Unreleased]: https://github.com/entropy-lab/entropy/compare/v0.15.3...HEAD
[0.15.3]: https://github.com/entropy-lab/entropy/compare/v0.15.2...v0.15.3
=======
[Unreleased]: https://github.com/entropy-lab/entropy/compare/v0.15.2...HEAD
>>>>>>> bb5ff45c
[0.15.2]: https://github.com/entropy-lab/entropy/compare/v0.15.1...v0.15.2
[0.15.1]: https://github.com/entropy-lab/entropy/compare/v0.15.0...v0.15.1
[0.15.0]: https://github.com/entropy-lab/entropy/compare/v0.14.0...v0.15.0
[0.14.0]: https://github.com/entropy-lab/entropy/compare/v0.13.0...v0.14.0
[0.13.0]: https://github.com/entropy-lab/entropy/compare/v0.12.0...v0.13.0
[0.12.0]: https://github.com/entropy-lab/entropy/compare/v0.11.1...v0.12.0
[0.11.2]: https://github.com/entropy-lab/entropy/compare/v0.11.1...v0.11.2
[0.11.1]: https://github.com/entropy-lab/entropy/compare/v0.11.0...v0.11.1
[0.11.0]: https://github.com/entropy-lab/entropy/compare/v0.10.0...v0.11.0
[0.10.0]: https://github.com/entropy-lab/entropy/compare/v0.9.0...v0.10.0
[0.9.0]: https://github.com/entropy-lab/entropy/compare/v0.8.0...v0.9.0
[0.8.0]: https://github.com/entropy-lab/entropy/compare/v0.7.0...v0.8.0
[0.7.0]: https://github.com/entropy-lab/entropy/compare/v0.6.0...v0.7.0
[0.5.7]: https://github.com/entropy-lab/entropy/compare/v0.5.6...v0.6.0
[0.5.6]: https://github.com/entropy-lab/entropy/compare/v0.5.5...v0.5.6
[0.5.5]: https://github.com/entropy-lab/entropy/compare/v0.5.4...v0.5.5
[0.5.4]: https://github.com/entropy-lab/entropy/compare/v0.5.3...v0.5.4
[0.5.3]: https://github.com/entropy-lab/entropy/compare/v0.5.2...v0.5.3
[0.5.2]: https://github.com/entropy-lab/entropy/compare/v0.5.1...v0.5.2
[0.5.1]: https://github.com/entropy-lab/entropy/compare/v0.5.0...v0.5.1
[0.5.0]: https://github.com/entropy-lab/entropy/compare/v0.4.1...v0.5.0
[0.4.1]: https://github.com/entropy-lab/entropy/compare/v0.4.0...v0.4.1
[0.4.0]: https://github.com/entropy-lab/entropy/compare/v0.3.0...v0.4.0
[0.3.0]: https://github.com/entropy-lab/entropy/compare/v0.2.0...v0.3.0
[0.2.0]: https://github.com/entropy-lab/entropy/compare/v0.1.2...v0.2.0
[0.1.2]: https://github.com/entropy-lab/entropy/compare/v0.1.1...v0.1.2
[0.1.1]: https://github.com/entropy-lab/entropy/compare/v0.1.0...v0.1.1
[0.1.0]: https://github.com/entropy-lab/entropy/releases/tag/v0.1.0<|MERGE_RESOLUTION|>--- conflicted
+++ resolved
@@ -4,11 +4,6 @@
 The format is based on [Keep a Changelog](https://keepachangelog.com/en/1.0.0/),
 and this project adheres to [Semantic Versioning](https://semver.org/spec/v2.0.0.html).
 ## [Unreleased]
-
-## [0.15.2] - 2022-07-20
-
-### Fixed
-* Changed pyquatools dependency to be latest
 
 ## [0.15.3] - 2022-07-20
 
@@ -187,12 +182,8 @@
 * QPU-DB - This is an extension to entropy which is built to save and manage the pieced of information describing 
 a Quantum Processing Unit. If multiple nodes are set up to calibrate the QPU, measuring decoherence times and resonant frequencies for example, then that data can be saved to a centralized store and subsequently used in the target application. Warning: this module will be replaced in future releases but a migration path will be provided. 
 
-<<<<<<< HEAD
 [Unreleased]: https://github.com/entropy-lab/entropy/compare/v0.15.3...HEAD
 [0.15.3]: https://github.com/entropy-lab/entropy/compare/v0.15.2...v0.15.3
-=======
-[Unreleased]: https://github.com/entropy-lab/entropy/compare/v0.15.2...HEAD
->>>>>>> bb5ff45c
 [0.15.2]: https://github.com/entropy-lab/entropy/compare/v0.15.1...v0.15.2
 [0.15.1]: https://github.com/entropy-lab/entropy/compare/v0.15.0...v0.15.1
 [0.15.0]: https://github.com/entropy-lab/entropy/compare/v0.14.0...v0.15.0
