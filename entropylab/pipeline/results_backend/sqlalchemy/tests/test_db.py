--- conflicted
+++ resolved
@@ -4,12 +4,9 @@
 import pytest
 from plotly import express as px
 
-<<<<<<< HEAD
+
 from entropylab.pipeline import SqlAlchemyDB, RawResultData
-=======
-from entropylab import SqlAlchemyDB, RawResultData
 from entropylab.pipeline.api.data_writer import ExperimentInitialData, ExperimentEndData
->>>>>>> c5a01e94
 from entropylab.pipeline.results_backend.sqlalchemy.db_initializer import (
     _ENTROPY_DIRNAME,
     _HDF5_DIRNAME,
