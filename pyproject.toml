[tool.poetry]
name = "entropylab"
<<<<<<< HEAD
version = "0.15.3"
=======
version = "0.15.2"
>>>>>>> bb5ff45c
description = ""
license = "BSD-3-Clause"
authors = [
    "Tal Shani <tal@quantum-machines.co>",
    "Guy Kerem <guy@quantum-machines.co>",
    "Gal Winer <gal@quantum-machines.co>",
    "Uri Goldstein <uri.goldstein@gmail.com>",
    "Nikola Šibalić  <nikola@quantum-machines.co>",
    "Satya Bade <satya@quantum-machines.co> ",
    "Ilan Mitnikov <ilan@quantum-machines.co>"
]
packages = [
    { include = "entropylab" }
]
include = [
    "CHANGELOG.md",
    "LICENSE",
]
exclude = [
    "**/tests/**",
    "**/conftest.py/**",
]
readme = "README.md"
homepage = "https://github.com/entropy-lab/entropy"

[tool.poetry.scripts]
entropy = 'entropylab.cli.main:main'
n3p = 'entropylab.cli.main:main'

[tool.poetry.dependencies]
python = ">=3.7.1,<3.10"
sqlalchemy = "^1.4.0"
bokeh = "^2.3.0"
param = "^1.10.1"
dill = "^0.3.3"
pandas = "^1.2.3"
numpy = "^1.19"
jsonpickle = "^2.0.0"
graphviz = "^0.16"
networkx = "^2.6.0"
matplotlib = "^3.4.1"
h5py = "^3.3.0"
alembic = "^1.6.5"
dynaconf = "^3.1.4"
dash = "^2.4.1"
dash-bootstrap-components = "^1.0.0"
waitress = "^2.1.2"
tinydb = "^4.5.2"
munch = "^2.5.0"
hupper = "^1.10.3"
qualang-tools = "^0.11.0"
hiredis = "^2.0.0"
redis = "^4.1.0"
Jinja2 = "^3.0.3"
psutil = "^5.9.0"
pyzmq = ">=22.3,<24.0"
msgpack = "^1.0.3"
pika = "^1.2.0"
psycopg2-binary = "^2.9.3"
pytz = ">=2021.3,<2023.0"
tzlocal = "^4.1"
tenacity = "^8.0.1"
asyncpg = "^0.25"
celery = "^5.2.3"
fastapi = ">=0.75,<0.78"
requests = "^2.27.1"
distro = "^1.7.0"
filelock = "^3.7.1"

[tool.poetry.dev-dependencies]
pytest = "^7.1.2"
black = "^22.3.0"
flake8 = "^4.0.1"
flake8-bugbear = "^22.4.25"
pytest-repeat = "^0.9.1"
pytest-cov = "^3.0.0"
poethepoet = "^0.10.0"

[tool.pytest.ini_options]


[tool.poe.tasks.format]
cmd = "black entropylab"
help = "Format source files according to the style rules"

[tool.poe.tasks.check-format]
cmd = "black entropylab --check"
help = "Check that all files are formatted according to the style rules"

[tool.poe.tasks.lint]
cmd = "flake8 entropylab"
help = "Check for lint errors"

[tool.poe.tasks.test]
cmd = "pytest"
help = "Run all unit tests"

[tool.poe.tasks.check]
sequence = ["check-format", "lint", "test"]
help = "Perform all check possible on the code"

[tool.black]
target-version = ["py37"]
line-length = 88

[build-system]
requires = ["poetry-core>=1.0.0"]
build-backend = "poetry.core.masonry.api"<|MERGE_RESOLUTION|>--- conflicted
+++ resolved
@@ -1,10 +1,8 @@
 [tool.poetry]
 name = "entropylab"
-<<<<<<< HEAD
+
 version = "0.15.3"
-=======
-version = "0.15.2"
->>>>>>> bb5ff45c
+
 description = ""
 license = "BSD-3-Clause"
 authors = [
